--- conflicted
+++ resolved
@@ -66,11 +66,7 @@
 key-value-db = ["sled"]
 all-keys = ["keys-bip39"]
 keys-bip39 = ["tiny-bip39", "backtrace"]
-<<<<<<< HEAD
-rpc = ["core-rpc"]
-=======
 rpc = ["bitcoincore-rpc"]
->>>>>>> f6f73660
 
 # We currently provide mulitple implementations of `Blockchain`, all are
 # blocking except for the `EsploraBlockchain` which can be either async or
